--- conflicted
+++ resolved
@@ -45,37 +45,6 @@
         })
     }
 
-<<<<<<< HEAD
-    pub async fn run(mut self) -> crate::Result<()> {
-        if let Ok(socket) = self.listener.accept().await {
-            let mut conn = ClientConnection { socket };
-
-            println!("client connected");
-
-            while let Some((kind, body)) = conn.recv().await {
-                println!("got {kind:?} message");
-
-                #[allow(unreachable_patterns)]
-                match kind {
-                    MessageKind::Crash => {
-                        self.handle_crash_message(body)?;
-
-                        #[cfg(not(target_os = "macos"))]
-                        {
-                            let ack = MessageHeader {
-                                kind: MessageKind::CrashAck,
-                                len: 0,
-                            };
-                            conn.socket.write_all(ack.as_bytes())?;
-                        }
-
-                        return Ok(());
-                    }
-                    MessageKind::Bytes => {
-                        println!("got message {body:?}");
-                    }
-                    _ => {}
-=======
     pub fn run(mut self) -> crate::Result<()> {
         if let Ok((socket, _)) = self.listener.accept() {
             let mut conn = ClientConnection { socket };
@@ -94,7 +63,6 @@
                     }
 
                     return Ok(());
->>>>>>> e1ef56e7
                 }
                 // #[allow(unreachable_patterns)]
                 // match kind {
@@ -193,12 +161,7 @@
         } else {
             let mut buf = vec![0; header.len];
 
-<<<<<<< HEAD
-            let bytes_read = self.socket.read_buf(&mut buf).await.unwrap();
-            assert_eq!(bytes_read, header.len);
-=======
             self.socket.read_exact(&mut buf).ok()?;
->>>>>>> e1ef56e7
 
             Some((header.kind, buf))
         }
