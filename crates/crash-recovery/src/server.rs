use crate::{Error, MessageHeader, MessageKind};
use std::{
    fs,
    path::{Path, PathBuf},
    time::Duration,
};
<<<<<<< HEAD

#[cfg(not(windows))]
use tokio::io::AsyncReadExt;

#[cfg(windows)]
use futures::io::{AsyncReadExt, AsyncWriteExt};
#[cfg(windows)]
use interprocess::reliable_recv_msg::AsyncReliableRecvMsgExt;

use crate::{Error, MessageHeader, MessageKind};

=======
use tokio::io::AsyncReadExt;

>>>>>>> 1078eb65
pub struct Server {
    listener: crate::os::Listener,
    #[cfg(target_os = "macos")]
    port: crash_context::ipc::Server,
    socket_path: PathBuf,
}

struct ClientConnection {
    socket: crate::os::AsyncStream,
}

impl Server {
    pub fn bind(path: &Path) -> crate::Result<Self> {
        if path.exists() {
            fs::remove_file(path).unwrap();
        }

        let listener = crate::os::bind(path)?;

        #[cfg(target_os = "macos")]
        let port = {
            // Note that sun_path is limited to 108 characters including null,
            // while a mach port name is limited to 128 including null, so
            // the length is already effectively checked here
            let port_name = std::ffi::CString::new(path.to_str().ok_or(Error::InvalidPortName)?)
                .map_err(|_err| Error::InvalidPortName)?;
            crash_context::ipc::Server::create(&port_name)?
        };

        Ok(Self {
            listener,
            #[cfg(target_os = "macos")]
            port,
            socket_path: path.to_path_buf(),
        })
    }

<<<<<<< HEAD
    pub async fn run(self) -> crate::Result<()> {
        #[cfg(not(windows))]
        if let Ok((socket, addr)) = self.listener.accept().await {
            let conn = ClientConnection { socket };

            println!("client connected {addr:?}");

            self.handle_connection(conn).await?;
        }

        #[cfg(windows)]
        if let Ok(socket) = self.listener.accept().await {
            let conn = ClientConnection { socket };

            println!("client connected");

            self.handle_connection(conn).await?;
        }

        Ok(())
    }

    async fn handle_connection(mut self, mut conn: ClientConnection) -> crate::Result<()> {
        while let Some((kind, body)) = conn.recv().await {
            println!("got {kind:?} message");

            #[allow(unreachable_patterns)]
            match kind {
                MessageKind::Crash => {
                    println!("received crash message body: {body:?}");
                    self.handle_crash_message(body)?;

                    #[cfg(not(target_os = "macos"))]
                    {
=======
    pub async fn run(mut self) -> crate::Result<()> {
        if let Ok(socket) = self.listener.accept().await {
            let mut conn = ClientConnection { socket };

            while let Some((kind, body)) = conn.recv().await {
                if kind == MessageKind::Crash {
                    self.handle_crash_message(&body)?;

                    #[cfg(not(target_os = "macos"))]
                    {
                        use tokio::io::AsyncReadExt;
>>>>>>> 1078eb65
                        let ack = MessageHeader {
                            kind: MessageKind::CrashAck,
                            len: 0,
                        };
<<<<<<< HEAD
                        #[cfg(not(windows))]
                        conn.socket.write_all(ack.as_bytes())?;
                        #[cfg(windows)]
                        {
                            conn.socket.send(ack.as_bytes()).await?;
                            conn.socket.flush().await.unwrap();
                        }
=======
                        conn.socket.write_all(ack.as_bytes())?;
>>>>>>> 1078eb65
                    }

                    return Ok(());
                }
<<<<<<< HEAD
                _ => {}
=======
                // #[allow(unreachable_patterns)]
                // match kind {
                //     MessageKind::Crash => {
                //         self.handle_crash_message(&body)?;

                //         #[cfg(not(target_os = "macos"))]
                //         {
                //             let ack = MessageHeader {
                //                 kind: MessageKind::CrashAck,
                //                 len: 0,
                //             };
                //             conn.socket.write_all(ack.as_bytes())?;
                //         }

                //         return Ok(());
                //     }
                //     _ => {}
                // }
>>>>>>> 1078eb65
            }
        }
        Ok(())
    }

    fn handle_crash_message(&mut self, _body: &[u8]) -> crate::Result<()> {
        #[cfg(any(target_os = "linux", target_os = "android"))]
        let crash_context = {
            crash_context::CrashContext::from_bytes(body).ok_or_else(|| {
                Error::from(std::io::Error::new(
                    std::io::ErrorKind::InvalidData,
                    "client sent an incorrectly sized buffer",
                ))
            })?
        };
        #[cfg(target_os = "macos")]
        let crash_context = {
            let Some(mut rcc) = self.port.try_recv_crash_context(None)? else {
                return Ok(());
            };

            if let Err(e) = rcc.acker.send_ack(1, Some(Duration::from_secs(2))) {
                eprintln!("failed to send ack: {e}");
            }

            rcc.crash_context
        };

        #[cfg(target_os = "windows")]
        let crash_context = {
<<<<<<< HEAD
            let dump_request = crate::os::DumpRequest::from_bytes(&body).unwrap();
=======
            let dump_request = os::DumpRequest::from_bytes(body).unwrap();
>>>>>>> 1078eb65

            let exception_pointers =
                dump_request.exception_pointers as *const crash_context::EXCEPTION_POINTERS;

            crash_context::CrashContext {
                exception_pointers,
                process_id: dump_request.process_id,
                thread_id: dump_request.thread_id,
                exception_code: dump_request.exception_code,
            }
        };

        todo!("process crash context");

        Ok(())
    }
}

impl Drop for Server {
    fn drop(&mut self) {
        // Note we don't check for the existence of the path since there
        // appears to be a bug on MacOS and Windows, or at least an oversight
        // in std, where checking the existence of the path always fails
        let _res = fs::remove_file(&self.socket_path);
    }
}

impl ClientConnection {
    pub async fn recv(&mut self) -> Option<(MessageKind, Vec<u8>)> {
        let mut hdr_buf = [0u8; std::mem::size_of::<MessageHeader>()];
        #[cfg(not(windows))]
        let bytes_read = self.socket.read(&mut hdr_buf).await.ok()?;

        #[cfg(windows)]
        let bytes_read = self.socket.recv(&mut hdr_buf).await.ok()?.size();

        println!("read bytes {bytes_read}");

        if bytes_read == 0 {
            return None;
        }

        let header = MessageHeader::from_bytes(&hdr_buf)?;

        println!("read header {header:?}");

        if header.len == 0 {
            Some((header.kind, Vec::new()))
        } else {
<<<<<<< HEAD
            #[cfg(not(windows))]
            {
                let mut buf = Vec::with_capacity(header.len);

                let bytes_read = self.socket.read_buf(&mut buf).await.unwrap();
                assert_eq!(bytes_read, header.len);
=======
            let mut buf = vec![0; header.len];

            self.socket.read_exact(&mut buf).await.ok()?;
>>>>>>> 1078eb65

                return Some((header.kind, buf));
            }
            #[cfg(windows)]
            {
                // init the vec with zeros because an empty vec will cause the read to not resolve.
                // might as well fill it with $header.len entries so that recv won't alloc a new vec.
                let mut buf = vec![0u8; header.len];

                let recv_res = self.socket.recv(&mut buf).await.ok()?;
                assert!(recv_res.fit());
                assert_eq!(recv_res.size(), header.len);

                return Some((header.kind, buf[..header.len].to_vec()));
            }
        }
    }
}<|MERGE_RESOLUTION|>--- conflicted
+++ resolved
@@ -4,7 +4,6 @@
     path::{Path, PathBuf},
     time::Duration,
 };
-<<<<<<< HEAD
 
 #[cfg(not(windows))]
 use tokio::io::AsyncReadExt;
@@ -16,10 +15,6 @@
 
 use crate::{Error, MessageHeader, MessageKind};
 
-=======
-use tokio::io::AsyncReadExt;
-
->>>>>>> 1078eb65
 pub struct Server {
     listener: crate::os::Listener,
     #[cfg(target_os = "macos")]
@@ -57,7 +52,6 @@
         })
     }
 
-<<<<<<< HEAD
     pub async fn run(self) -> crate::Result<()> {
         #[cfg(not(windows))]
         if let Ok((socket, addr)) = self.listener.accept().await {
@@ -84,68 +78,26 @@
         while let Some((kind, body)) = conn.recv().await {
             println!("got {kind:?} message");
 
-            #[allow(unreachable_patterns)]
-            match kind {
-                MessageKind::Crash => {
-                    println!("received crash message body: {body:?}");
-                    self.handle_crash_message(body)?;
+            if kind == MessageKind::Crash {
+                self.handle_crash_message(&body)?;
 
-                    #[cfg(not(target_os = "macos"))]
+                #[cfg(not(target_os = "macos"))]
+                {
+                    use tokio::io::AsyncReadExt;
+                    let ack = MessageHeader {
+                        kind: MessageKind::CrashAck,
+                        len: 0,
+                    };
+                    #[cfg(not(windows))]
+                    conn.socket.write_all(ack.as_bytes())?;
+                    #[cfg(windows)]
                     {
-=======
-    pub async fn run(mut self) -> crate::Result<()> {
-        if let Ok(socket) = self.listener.accept().await {
-            let mut conn = ClientConnection { socket };
+                        conn.socket.send(ack.as_bytes()).await?;
+                        conn.socket.flush().await.unwrap();
+                    }
+                }
 
-            while let Some((kind, body)) = conn.recv().await {
-                if kind == MessageKind::Crash {
-                    self.handle_crash_message(&body)?;
-
-                    #[cfg(not(target_os = "macos"))]
-                    {
-                        use tokio::io::AsyncReadExt;
->>>>>>> 1078eb65
-                        let ack = MessageHeader {
-                            kind: MessageKind::CrashAck,
-                            len: 0,
-                        };
-<<<<<<< HEAD
-                        #[cfg(not(windows))]
-                        conn.socket.write_all(ack.as_bytes())?;
-                        #[cfg(windows)]
-                        {
-                            conn.socket.send(ack.as_bytes()).await?;
-                            conn.socket.flush().await.unwrap();
-                        }
-=======
-                        conn.socket.write_all(ack.as_bytes())?;
->>>>>>> 1078eb65
-                    }
-
-                    return Ok(());
-                }
-<<<<<<< HEAD
-                _ => {}
-=======
-                // #[allow(unreachable_patterns)]
-                // match kind {
-                //     MessageKind::Crash => {
-                //         self.handle_crash_message(&body)?;
-
-                //         #[cfg(not(target_os = "macos"))]
-                //         {
-                //             let ack = MessageHeader {
-                //                 kind: MessageKind::CrashAck,
-                //                 len: 0,
-                //             };
-                //             conn.socket.write_all(ack.as_bytes())?;
-                //         }
-
-                //         return Ok(());
-                //     }
-                //     _ => {}
-                // }
->>>>>>> 1078eb65
+                return Ok(());
             }
         }
         Ok(())
@@ -176,11 +128,7 @@
 
         #[cfg(target_os = "windows")]
         let crash_context = {
-<<<<<<< HEAD
             let dump_request = crate::os::DumpRequest::from_bytes(&body).unwrap();
-=======
-            let dump_request = os::DumpRequest::from_bytes(body).unwrap();
->>>>>>> 1078eb65
 
             let exception_pointers =
                 dump_request.exception_pointers as *const crash_context::EXCEPTION_POINTERS;
@@ -230,33 +178,11 @@
         if header.len == 0 {
             Some((header.kind, Vec::new()))
         } else {
-<<<<<<< HEAD
-            #[cfg(not(windows))]
-            {
-                let mut buf = Vec::with_capacity(header.len);
-
-                let bytes_read = self.socket.read_buf(&mut buf).await.unwrap();
-                assert_eq!(bytes_read, header.len);
-=======
             let mut buf = vec![0; header.len];
 
             self.socket.read_exact(&mut buf).await.ok()?;
->>>>>>> 1078eb65
 
-                return Some((header.kind, buf));
-            }
-            #[cfg(windows)]
-            {
-                // init the vec with zeros because an empty vec will cause the read to not resolve.
-                // might as well fill it with $header.len entries so that recv won't alloc a new vec.
-                let mut buf = vec![0u8; header.len];
-
-                let recv_res = self.socket.recv(&mut buf).await.ok()?;
-                assert!(recv_res.fit());
-                assert_eq!(recv_res.size(), header.len);
-
-                return Some((header.kind, buf[..header.len].to_vec()));
-            }
+            return Some((header.kind, buf));
         }
     }
 }