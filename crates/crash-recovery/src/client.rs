use crate::{Error, MessageHeader, MessageKind};
use std::{io::IoSlice, mem, path::Path, time::Duration};

#[cfg(windows)]
use interprocess::reliable_recv_msg::AsyncReliableRecvMsgExt;

pub struct Client {
    socket: crate::os::Stream,
    #[cfg(target_os = "macos")]
    port: crash_context::ipc::Client,
}

impl Client {
    pub fn connect(path: &Path) -> crate::Result<Self> {
        let socket = crate::os::connect(path)?;

        #[cfg(target_os = "macos")]
        let port = {
            // Note that sun_path is limited to 108 characters including null,
            // while a mach port name is limited to 128 including null, so
            // the length is already effectively checked here
            let port_name = std::ffi::CString::new(path.to_str().ok_or(Error::InvalidPortName)?)
                .map_err(|_err| Error::InvalidPortName)?;
            crash_context::ipc::Client::create(&port_name)?
        };

        Ok(Self {
            socket,
            #[cfg(target_os = "macos")]
            port,
        })
    }

<<<<<<< HEAD
    pub async fn send_crash_context(
        &mut self,
        ctx: &crash_context::CrashContext,
    ) -> crate::Result<()> {
=======
    pub fn send_crash_context(&self, ctx: &crash_context::CrashContext) -> crate::Result<()> {
>>>>>>> 1078eb65
        #[cfg(any(target_os = "linux", target_os = "android"))]
        let crash_ctx_buf = ctx.as_bytes();
        #[cfg(target_os = "macos")]
        let crash_ctx_buf = {
            self.port.send_crash_context(
                ctx,
                Some(Duration::from_secs(2)),
                Some(Duration::from_secs(5)),
            )?;

            &std::process::id().to_ne_bytes()
        };
        #[cfg(windows)]
        let req = crate::os::DumpRequest {
            exception_pointers: ctx.exception_pointers as usize,
            process_id: ctx.process_id,
            thread_id: ctx.thread_id,
            exception_code: ctx.exception_code,
        };
        #[cfg(windows)]
        let crash_ctx_buf = req.as_bytes();

        self.send_impl(MessageKind::Crash, &crash_ctx_buf).await?;

        #[cfg(not(target_os = "macos"))]
        {
<<<<<<< HEAD
            let mut ack = [0u8; std::mem::size_of::<MessageHeader>()];
            self.socket.recv(&mut ack).await?;
=======
            use tokio::io::AsyncReadExt;

            let mut ack = [0u8; std::mem::size_of::<MessageHeader>()];
            self.socket.try_read(&mut ack)?;
>>>>>>> 1078eb65

            let header = MessageHeader::from_bytes(&ack);

            if header
                .filter(|hdr| hdr.kind == MessageKind::CrashAck)
                .is_none()
            {
                return Err(Error::ProtocolError("received invalid response to crash"));
            }
        }

        Ok(())
    }

<<<<<<< HEAD
    async fn send_impl(&mut self, kind: MessageKind, buf: &[u8]) -> crate::Result<()> {
=======
    fn send_impl(&self, kind: MessageKind, buf: &[u8]) -> crate::Result<()> {
>>>>>>> 1078eb65
        println!("sending message {kind:?} with buf {buf:?}");
        let header = MessageHeader {
            kind,
            len: buf.len(),
        };

        let hdr_buf = header.as_bytes();

<<<<<<< HEAD
        #[cfg(not(windows))]
        {
            let res = self
                .socket
                .write_vectored(&[IoSlice::new(hdr_buf), IoSlice::new(buf)]);
            println!("send res {res:?}");
        }

        #[cfg(windows)]
        {
            let res = self.socket.send(hdr_buf).await;
            println!("send res header {res:?}");
            self.socket.flush().await.unwrap();

            let res = self.socket.send(buf).await;
            println!("send res body {res:?}");

            self.socket.flush().await.unwrap();
        };
=======
        let bytes_written = self
            .socket
            .send_vectored(&[IoSlice::new(hdr_buf), IoSlice::new(buf)])?;

        assert_eq!(bytes_written, buf.len() + mem::size_of::<MessageHeader>());
>>>>>>> 1078eb65

        Ok(())
    }
}<|MERGE_RESOLUTION|>--- conflicted
+++ resolved
@@ -31,14 +31,10 @@
         })
     }
 
-<<<<<<< HEAD
     pub async fn send_crash_context(
         &mut self,
         ctx: &crash_context::CrashContext,
     ) -> crate::Result<()> {
-=======
-    pub fn send_crash_context(&self, ctx: &crash_context::CrashContext) -> crate::Result<()> {
->>>>>>> 1078eb65
         #[cfg(any(target_os = "linux", target_os = "android"))]
         let crash_ctx_buf = ctx.as_bytes();
         #[cfg(target_os = "macos")]
@@ -65,15 +61,12 @@
 
         #[cfg(not(target_os = "macos"))]
         {
-<<<<<<< HEAD
-            let mut ack = [0u8; std::mem::size_of::<MessageHeader>()];
-            self.socket.recv(&mut ack).await?;
-=======
+            /* let mut ack = [0u8; std::mem::size_of::<MessageHeader>()];
+            self.socket.recv(&mut ack).await?; */
             use tokio::io::AsyncReadExt;
 
             let mut ack = [0u8; std::mem::size_of::<MessageHeader>()];
             self.socket.try_read(&mut ack)?;
->>>>>>> 1078eb65
 
             let header = MessageHeader::from_bytes(&ack);
 
@@ -88,11 +81,7 @@
         Ok(())
     }
 
-<<<<<<< HEAD
     async fn send_impl(&mut self, kind: MessageKind, buf: &[u8]) -> crate::Result<()> {
-=======
-    fn send_impl(&self, kind: MessageKind, buf: &[u8]) -> crate::Result<()> {
->>>>>>> 1078eb65
         println!("sending message {kind:?} with buf {buf:?}");
         let header = MessageHeader {
             kind,
@@ -101,33 +90,27 @@
 
         let hdr_buf = header.as_bytes();
 
-<<<<<<< HEAD
         #[cfg(not(windows))]
         {
-            let res = self
+            let bytes_written = self
                 .socket
-                .write_vectored(&[IoSlice::new(hdr_buf), IoSlice::new(buf)]);
-            println!("send res {res:?}");
+                .send_vectored(&[IoSlice::new(hdr_buf), IoSlice::new(buf)])?;
+
+            assert_eq!(bytes_written, buf.len() + mem::size_of::<MessageHeader>());
         }
 
         #[cfg(windows)]
         {
-            let res = self.socket.send(hdr_buf).await;
+            let res1 = self.socket.send(hdr_buf).await;
             println!("send res header {res:?}");
             self.socket.flush().await.unwrap();
 
-            let res = self.socket.send(buf).await;
+            let res2 = self.socket.send(buf).await;
             println!("send res body {res:?}");
+            self.socket.flush().await.unwrap();
 
-            self.socket.flush().await.unwrap();
+            assert_eq!(res1 + res2, buf.len() + mem::size_of::<MessageHeader>());
         };
-=======
-        let bytes_written = self
-            .socket
-            .send_vectored(&[IoSlice::new(hdr_buf), IoSlice::new(buf)])?;
-
-        assert_eq!(bytes_written, buf.len() + mem::size_of::<MessageHeader>());
->>>>>>> 1078eb65
 
         Ok(())
     }
